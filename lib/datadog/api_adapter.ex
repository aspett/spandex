--- conflicted
+++ resolved
@@ -39,16 +39,12 @@
     host = config[:host]
     port = config[:port]
 
-<<<<<<< HEAD
-    if Confex.get_env(:spandex, :log_traces?) do
-=======
     _ =
       if config[:endpoint] && config[:channel] do
         config[:endpoint].broadcast(config[:channel], "trace", %{spans: spans})
       end
 
-    if Confex.get(:spandex, :log_traces?) do
->>>>>>> 78cdbc04
+    if Confex.get_env(:spandex, :log_traces?) do
       body = encode([spans])
 
       _ = Logger.info(fn -> "Trace: #{inspect([spans])}" end)
